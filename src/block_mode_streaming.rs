--- conflicted
+++ resolved
@@ -19,11 +19,7 @@
 
 const BUF_SIZE: usize = 1024;
 
-<<<<<<< HEAD
-pub struct ReadStream<T, C, P, R>
-=======
 struct ReadStream<T, C, P, R>
->>>>>>> c08d9c6b
 where
     T: BlockMode<C, P>,
     C: BlockCipher + NewBlockCipher,
@@ -131,11 +127,7 @@
     }
 }
 
-<<<<<<< HEAD
-pub struct WriteStream<T, C, P, W>
-=======
 struct WriteStream<T, C, P, W>
->>>>>>> c08d9c6b
 where
     T: BlockMode<C, P>,
     C: BlockCipher + NewBlockCipher,
